import torch
import torchvision
from torchvision import datasets, transforms
from torchvision.transforms import RandomHorizontalFlip, RandomRotation
from torchvision.datasets import ImageFolder
from torch.utils.data import DataLoader
from torch.optim.lr_scheduler import StepLR
import torch.nn as nn
import torch.nn.functional as F
import matplotlib.pyplot as plt
import numpy as np
import cv2
import math
import seaborn as sns
from sklearn.metrics import classification_report, accuracy_score, confusion_matrix
<<<<<<< HEAD
=======
from PIL import Image

class CustomPreprocessingTransform:
    def __init__(self, edge_detection=True, contrast_enhancement=True):
        self.edge_detection = edge_detection
        self.contrast_enhancement = contrast_enhancement
    
    def __call__(self, img):
        # convert image to OpenCV format
        img_cv = np.array(img)
        img_cv = cv2.cvtColor(img_cv, cv2.COLOR_RGB2BGR)

        if self.contrast_enhancement:
            # apply CLAHE to help with distinguishing key features like cell boundaries and tissue structures to more accurately distinguish between types of images
            clahe = cv2.createCLAHE(clipLimit=2.0, tileGridSize=(8, 8))
            img_cv = cv2.cvtColor(img_cv, cv2.COLOR_BGR2LAB)
            l, a, b = cv2.split(img_cv)
            l = clahe.apply(l)
            img_cv = cv2.merge((l, a, b))
            img_cv = cv2.cvtColor(img_cv, cv2.COLOR_LAB2BGR)

        if self.edge_detection:
            # convert images to grayscale and apply Canny edge detector
            gray = cv2.cvtColor(img_cv, cv2.COLOR_BGR2GRAY)
            edges = cv2.Canny(gray, 100, 200)
            # convert edges back to real colour
            edges = cv2.cvtColor(edges, cv2.COLOR_GRAY2BGR)
            img_cv = cv2.addWeighted(img_cv, 0.8, edges, 0.2, 0)

        # convert back to PIL image
        img_pil = Image.fromarray(cv2.cvtColor(img_cv, cv2.COLOR_BGR2RGB))
        return img_pil  
    
>>>>>>> cca18726

class CustomImageFolder(ImageFolder):
    def __getitem__(self, index):
        # original ImageFolder __getitem__ returns (image, target)
        original_tuple = super(CustomImageFolder, self).__getitem__(index)
        path = self.imgs[index][0]  # Get the image path
        # return image, target, and path
        return (original_tuple[0], original_tuple[1], path)
    
<<<<<<< HEAD
def load_data(data_dir="data/lung_image_sets", batch_size=16, subset_size=100): # try to load a subset of the dataset for quicker training
    transform = transforms.Compose([
=======
def load_data(data_dir="C:\data\lung_image_sets", batch_size=16, total_subset_size=100): # try to load a subset of the dataset for quicker training
    custom_preprocess = CustomPreprocessingTransform(edge_detection=True, contrast_enhancement=True)
    
    train_transform = transforms.Compose([ # create a seperate training and testing transform (training has image augmentation, testing does not)
        custom_preprocess,
>>>>>>> cca18726
        transforms.Resize((150, 150)), # resize the image for faster performance when training
        RandomHorizontalFlip(),  # augment by flipping images horizontally to try to deal with histopathological images where there are variations in cell apperance
        RandomRotation(10),  # augment by rotating images by up to 10 degrees
        transforms.RandomVerticalFlip(),
        transforms.RandomResizedCrop(256, scale=(0.8, 1.0), ratio=(0.75, 1.33)), 
        transforms.RandomPerspective(distortion_scale=0.5, p=0.5),                
        transforms.RandomAffine(degrees=0, translate=(0.1, 0.1), scale=(0.9, 1.1), shear=5),
        transforms.ColorJitter(brightness=0.1, contrast=0.1, saturation=0.1, hue=0.1),  # New augmentation

        transforms.ToTensor(),
        transforms.Normalize(mean=[0.485, 0.456, 0.406], std=[0.229, 0.224, 0.225]),
    ])

    # create seperate test transform without image augmentation 
    test_transform = transforms.Compose([
        custom_preprocess,
        transforms.Resize((150, 150)),
        transforms.ToTensor(),
        transforms.Normalize(mean=[0.485, 0.456, 0.406], std=[0.229, 0.224, 0.225]),
    ])

    # load the dataset with the training transforms
    full_dataset = CustomImageFolder(data_dir, transform=train_transform)

    assert len(full_dataset.classes) == 3, "Dataset must contain exactly three classes."
    
    # generate a subset of indices and create the training subset
    indices = torch.randperm(len(full_dataset))[:total_subset_size]
    
    # split training and testing subsets
    train_size = int(len(indices) * 0.8)
    train_indices = indices[:train_size]
    test_indices = indices[train_size:]
    
    # create train subset 
    train_subset = torch.utils.data.Subset(full_dataset, train_indices)
    
    # create test subset to display images from testing data without iamge augmentation 
    full_dataset.transform = test_transform
    test_subset = torch.utils.data.Subset(full_dataset, test_indices)

    train_loader = DataLoader(train_subset, batch_size=batch_size, shuffle=True)
    test_loader = DataLoader(test_subset, batch_size=batch_size, shuffle=False)

    return train_loader, test_loader, full_dataset.classes

# plot the confusion matrix given actual and predicted values
def plot_confusion_matrix(labels, predictions, class_names):
    cm = confusion_matrix(labels, predictions)
    plt.figure(figsize=(8, 6))
    sns.heatmap(cm, annot=True, cmap='Blues', fmt='g', xticklabels=class_names, yticklabels=class_names)
    plt.xlabel('Predicted')
    plt.ylabel('True')
    plt.title('Confusion Matrix')

# Plot the confusion matrix given actual and predicted values
def plot_confusion_matrix(labels, predictions, class_names):
    cm = confusion_matrix(labels, predictions)
    plt.figure(figsize=(8, 6))
    sns.heatmap(cm, annot=True, cmap='Blues', fmt='g', xticklabels=class_names, yticklabels=class_names)
    plt.xlabel('Predicted')
    plt.ylabel('True')
    plt.title('Confusion Matrix')

def show_loaded_images_and_predictions(model, loader, class_names, device):
    model.eval()  # set the model to evaluation mode

    images, labels, paths = next(iter(loader))
    images = images.to(device)
    outputs = model(images)
    _, predicted = torch.max(outputs, 1)

    # Get the actual and predicted values
    #y_true = []
    #y_pred = []
    #y_true.extend(labels.numpy())
    #y_pred.extend(predicted.cpu().numpy())
    images = images.cpu()

    # display images and their predictions
    plt.figure(figsize=(10, 10))

    for i in range(min(len(images), 4)):  # show up to 4 images
        cell_count = count_cells_in_image(paths[i])
        plt.subplot(2, 2, i + 1)
        img = images[i].numpy().transpose((1, 2, 0))
        mean = np.array([0.485, 0.456, 0.406])
        std = np.array([0.229, 0.224, 0.225])
        img = std * img + mean
        img = np.clip(img, 0, 1)
        plt.imshow(img)
        plt.title(f"Actual: {class_names[labels[i]]}\nPredicted: {class_names[predicted[i]]}\nCell Count: {cell_count}") # Show actual and predicted cancer class
        plt.axis("off")
    #plot_confusion_matrix(y_true, y_pred, class_names)
    plt.show()

class LungPathologyModel(nn.Module):
    def __init__(self):
        super(LungPathologyModel, self).__init__()
        self.conv1 = nn.Conv2d(3, 32, kernel_size=3, stride=1, padding=1)  # convolutional layers 
        self.bn1 = nn.BatchNorm2d(32)
        self.conv2 = nn.Conv2d(32, 64, kernel_size=3, padding=1) # outputted number of channels are 16, so fc1's input will be 16
        self.bn2 = nn.BatchNorm2d(64)
        self.conv3 = nn.Conv2d(64, 128, kernel_size=3, padding=1, dilation=2)
        self.bn3 = nn.BatchNorm2d(128)
        self.conv4 = nn.Conv2d(128, 256, kernel_size=3, padding=1)
        self.bn4 = nn.BatchNorm2d(256)
        self.conv5 = nn.Conv2d(256, 512, kernel_size=3, padding=1)
        self.bn5 = nn.BatchNorm2d(512)
        
        self.pool = nn.MaxPool2d(kernel_size=2, stride=2, padding=0)
        self.dropout = nn.Dropout(0.5)
        self.fc1 = nn.Linear(512 * 4 * 4, 1024)
        self.fc2 = nn.Linear(1024, 512)
        self.fc3 = nn.Linear(512, 3)
        self.leaky_relu = nn.LeakyReLU(negative_slope=0.01)

    def forward(self, x):
        x = self.pool(self.leaky_relu(self.bn1(self.conv1(x))))
        x = self.pool(self.leaky_relu(self.bn2(self.conv2(x))))
        x = self.pool(self.leaky_relu(self.bn3(self.conv3(x))))
        x = self.pool(self.leaky_relu(self.bn4(self.conv4(x))))
        x = self.pool(self.leaky_relu(self.bn5(self.conv5(x))))
        x = x.view(-1, 512 * 4 * 4)  # images start being 150 x 150 pixels, after first convolutional layer, size is /2 (75 x 75) and after second convolutional layer, size is /2 (37x37)
        x = self.dropout(self.leaky_relu(self.fc1(x)))
        x = self.dropout(self.leaky_relu(self.fc2(x)))
        x = self.fc3(x)
        return x

# try Cross entropy loss for loss function, since we are classifying cancer
loss_fn = torch.nn.CrossEntropyLoss()
learning_rate = 0.001

def train_model(model, train_loader, optimizer, scheduler, num_epochs=10):
    model.train() # set model to training mode

    # loop over the dataset for each epoch
    for epoch in range(num_epochs):
        for i, (images, labels, _) in enumerate(train_loader):
            images, labels = images.to(device), labels.to(device) 
            # clear the gradients and set them to 0 to prevent previous gradients from adding up
            optimizer.zero_grad()
            # pass the images through the model - Forward pass
            outputs = model(images)
            # calculate loss based on predictions of model and actual output
            loss = loss_fn(outputs, labels)
            # find gradient of the loss - Backward pass
            loss.backward()
            # optimiziation step - try Adam optimization in main function
            optimizer.step()

            scheduler.step()  # Adjust the learning rate

def count_cells_in_image(image_path):
    # read the image
    image = cv2.imread(image_path, cv2.IMREAD_COLOR)
    # convert the image to grayscale for processing
    gray = cv2.cvtColor(image, cv2.COLOR_BGR2GRAY)
    # reduce noise by applying the gaussian blur function
    blurred = cv2.GaussianBlur(gray, (5, 5), 0)
    # use adaptive thresholding to try and identify cells to classify each type of image
    thresh = cv2.adaptiveThreshold(blurred, 255, cv2.ADAPTIVE_THRESH_GAUSSIAN_C,
                                   cv2.THRESH_BINARY_INV, 11, 2)

    # Apply morphological operations to remove small noise
    kernel = np.ones((3, 3), np.uint8)
    morph = cv2.morphologyEx(thresh, cv2.MORPH_OPEN, kernel, iterations=2)
    morph = cv2.dilate(morph, kernel, iterations=1)

    # find contours which could correspond to cell nuclei
    contours, _ = cv2.findContours(morph, cv2.RETR_LIST, cv2.CHAIN_APPROX_SIMPLE)
    
    # filter out small contours that are not cells
    cells = []
    for c in contours:
        area = cv2.contourArea(c)
        
        if area > 50:
            perimeter = cv2.arcLength(c, True)
            circularity = 4 * math.pi * (area / (perimeter * perimeter))
        
            if 0.5 < circularity < 1.5:  # range for near-circular shapes
                cells.append(c)

    # show the cell count on the image
    output_img = image.copy()
    for c in cells:
        # Use bounding rectangles to draw an approximate region around each cell
        x, y, w, h = cv2.boundingRect(c)
        cv2.rectangle(output_img, (x, y), (x + w, y + h), (0, 255, 0), 2)

    return len(cells)

def evaluate_model(model, loader, device):
    model.eval()
    all_preds = []
    all_labels = []
    
    with torch.no_grad():
        for images, labels, _ in loader:
            # transfer images and labels to the current computing device (CPU or GPU)
            images = images.to(device)
            labels = labels.to(device)
            outputs = model(images)
            # get the predictions from the maximum value of the output logits
            _, predicted = torch.max(outputs, 1)
            # collect the predictions and true labels
            all_preds.extend(predicted.view(-1).cpu().numpy())
            all_labels.extend(labels.view(-1).cpu().numpy())
    
    print(classification_report(all_labels, all_preds, target_names=class_names, zero_division=0))
    print(f"Overall Accuracy: {accuracy_score(all_labels, all_preds):.2f}")
    return all_labels, all_preds # Return the lists of labels and predictions for further analysis if needed
<<<<<<< HEAD
       
=======
      
>>>>>>> cca18726
if __name__ == '__main__':
    device = torch.device("cuda:0" if torch.cuda.is_available() else "cpu")
    train_loader, test_loader, class_names = load_data(total_subset_size=100)  # reduce dataset size to a subet of 100 images instead to make training quicker
    model = LungPathologyModel().to(device)
    optimizer = torch.optim.Adam(model.parameters(), lr=learning_rate, weight_decay=1e-5)
    scheduler = StepLR(optimizer, step_size=7, gamma=0.1)  # Decays LR by a factor of 0.1 every 7 epochs
<<<<<<< HEAD
    train_model(model, train_loader, optimizer, scheduler)
=======
    train_model(model, train_loader, optimizer, scheduler, num_epochs=10)
>>>>>>> cca18726
    cm_labels, cm_preds = evaluate_model(model, test_loader, device)
    plot_confusion_matrix(cm_labels, cm_preds, class_names)
    show_loaded_images_and_predictions(model, test_loader, class_names, device)<|MERGE_RESOLUTION|>--- conflicted
+++ resolved
@@ -13,8 +13,6 @@
 import math
 import seaborn as sns
 from sklearn.metrics import classification_report, accuracy_score, confusion_matrix
-<<<<<<< HEAD
-=======
 from PIL import Image
 
 class CustomPreprocessingTransform:
@@ -48,7 +46,8 @@
         img_pil = Image.fromarray(cv2.cvtColor(img_cv, cv2.COLOR_BGR2RGB))
         return img_pil  
     
->>>>>>> cca18726
+import seaborn as sns
+from sklearn.metrics import classification_report, accuracy_score, confusion_matrix
 
 class CustomImageFolder(ImageFolder):
     def __getitem__(self, index):
@@ -58,16 +57,11 @@
         # return image, target, and path
         return (original_tuple[0], original_tuple[1], path)
     
-<<<<<<< HEAD
-def load_data(data_dir="data/lung_image_sets", batch_size=16, subset_size=100): # try to load a subset of the dataset for quicker training
-    transform = transforms.Compose([
-=======
 def load_data(data_dir="C:\data\lung_image_sets", batch_size=16, total_subset_size=100): # try to load a subset of the dataset for quicker training
     custom_preprocess = CustomPreprocessingTransform(edge_detection=True, contrast_enhancement=True)
     
     train_transform = transforms.Compose([ # create a seperate training and testing transform (training has image augmentation, testing does not)
         custom_preprocess,
->>>>>>> cca18726
         transforms.Resize((150, 150)), # resize the image for faster performance when training
         RandomHorizontalFlip(),  # augment by flipping images horizontally to try to deal with histopathological images where there are variations in cell apperance
         RandomRotation(10),  # augment by rotating images by up to 10 degrees
@@ -115,15 +109,6 @@
     return train_loader, test_loader, full_dataset.classes
 
 # plot the confusion matrix given actual and predicted values
-def plot_confusion_matrix(labels, predictions, class_names):
-    cm = confusion_matrix(labels, predictions)
-    plt.figure(figsize=(8, 6))
-    sns.heatmap(cm, annot=True, cmap='Blues', fmt='g', xticklabels=class_names, yticklabels=class_names)
-    plt.xlabel('Predicted')
-    plt.ylabel('True')
-    plt.title('Confusion Matrix')
-
-# Plot the confusion matrix given actual and predicted values
 def plot_confusion_matrix(labels, predictions, class_names):
     cm = confusion_matrix(labels, predictions)
     plt.figure(figsize=(8, 6))
@@ -281,22 +266,35 @@
     print(classification_report(all_labels, all_preds, target_names=class_names, zero_division=0))
     print(f"Overall Accuracy: {accuracy_score(all_labels, all_preds):.2f}")
     return all_labels, all_preds # Return the lists of labels and predictions for further analysis if needed
-<<<<<<< HEAD
-       
-=======
+
+def evaluate_model(model, loader, device):
+    model.eval()
+    all_preds = []
+    all_labels = []
+    
+    with torch.no_grad():
+        for images, labels, _ in loader:
+            # transfer images and labels to the current computing device (CPU or GPU)
+            images = images.to(device)
+            labels = labels.to(device)
+            outputs = model(images)
+            # get the predictions from the maximum value of the output logits
+            _, predicted = torch.max(outputs, 1)
+            # collect the predictions and true labels
+            all_preds.extend(predicted.view(-1).cpu().numpy())
+            all_labels.extend(labels.view(-1).cpu().numpy())
+    
+    print(classification_report(all_labels, all_preds, target_names=class_names, zero_division=0))
+    print(f"Overall Accuracy: {accuracy_score(all_labels, all_preds):.2f}")
+    return all_labels, all_preds # Return the lists of labels and predictions for further analysis if needed
       
->>>>>>> cca18726
 if __name__ == '__main__':
     device = torch.device("cuda:0" if torch.cuda.is_available() else "cpu")
     train_loader, test_loader, class_names = load_data(total_subset_size=100)  # reduce dataset size to a subet of 100 images instead to make training quicker
     model = LungPathologyModel().to(device)
     optimizer = torch.optim.Adam(model.parameters(), lr=learning_rate, weight_decay=1e-5)
     scheduler = StepLR(optimizer, step_size=7, gamma=0.1)  # Decays LR by a factor of 0.1 every 7 epochs
-<<<<<<< HEAD
-    train_model(model, train_loader, optimizer, scheduler)
-=======
     train_model(model, train_loader, optimizer, scheduler, num_epochs=10)
->>>>>>> cca18726
     cm_labels, cm_preds = evaluate_model(model, test_loader, device)
     plot_confusion_matrix(cm_labels, cm_preds, class_names)
     show_loaded_images_and_predictions(model, test_loader, class_names, device)