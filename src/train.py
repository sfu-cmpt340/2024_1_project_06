import torch
import torchvision
from torchvision import datasets, transforms
from torchvision.transforms import RandomHorizontalFlip, RandomRotation
from torchvision.datasets import ImageFolder
from torch.utils.data import DataLoader
from torch.optim.lr_scheduler import StepLR
import torch.nn as nn
import torch.nn.functional as F
import matplotlib.pyplot as plt
import numpy as np
import cv2
import math
<<<<<<< HEAD
from sklearn.metrics import confusion_matrix
import seaborn as sns
=======
from sklearn.metrics import classification_report, accuracy_score
>>>>>>> 40922661

class CustomImageFolder(ImageFolder):
    def __getitem__(self, index):
        # Original ImageFolder __getitem__ returns (image, target)
        original_tuple = super(CustomImageFolder, self).__getitem__(index)
        path = self.imgs[index][0]  # Get the image path
        # Return image, target, and path
        return (original_tuple[0], original_tuple[1], path)
    
def load_data(data_dir="data/lung_image_sets", batch_size=16, subset_size=100): # try to load a subset of the dataset for quicker training
    transform = transforms.Compose([
        transforms.Resize((150, 150)), # resize the image for faster performance when training
        RandomHorizontalFlip(),  # augment by flipping images horizontally to try to deal with histopathological images where there are variations in cell apperance
        RandomRotation(10),  # Augment by rotating images by up to 10 degrees
        transforms.ToTensor(),
        transforms.Normalize(mean=[0.485, 0.456, 0.406], std=[0.229, 0.224, 0.225]),
    ])

    # load the dataset with transforms
    dataset = CustomImageFolder(data_dir, transform=transform)
    subset_indices = torch.randperm(len(dataset))[:subset_size] # create a random subset of the images to make training faster
    subset = torch.utils.data.Subset(dataset, subset_indices) # create a dataset that contains the subsetted images
    
    # split the training and testing subset data
    total_size = len(subset)
    train_size = int(total_size * 0.8)
    test_size = total_size - train_size
    train_dataset, test_dataset = torch.utils.data.random_split(subset, [train_size, test_size])

    train_loader = DataLoader(train_dataset, batch_size=batch_size, shuffle=True)
    test_loader = DataLoader(test_dataset, batch_size=batch_size)

    return train_loader, test_loader, dataset.classes

# Plot the confusion matrix given actual and predicted values
def plot_confusion_matrix(y_true, y_pred, class_names):
    cm = confusion_matrix(y_true, y_pred)
    plt.figure(figsize=(8, 6))
    sns.heatmap(cm, annot=True, cmap='Blues', fmt='g', xticklabels=class_names, yticklabels=class_names)
    plt.xlabel('Predicted')
    plt.ylabel('True')
    plt.title('Confusion Matrix')

def show_loaded_images_and_predictions(model, loader, class_names, device):
    model.eval()  # set the model to evaluation mode
    data_iter = iter(loader)
    images, labels, paths = next(iter(loader))
    images = images.to(device)
    outputs = model(images)
    _, predicted = torch.max(outputs, 1)

    # Get the actual and predicted values
    y_true = []
    y_pred = []
    y_true.extend(labels.numpy())
    y_pred.extend(predicted.cpu().numpy())
    images = images.cpu()

    # display images and their predictions
    plt.figure(figsize=(10, 10))

    for i in range(min(len(images), 4)):  # show up to 4 images
        cell_count = count_cells_in_image(paths[i])
        plt.subplot(2, 2, i + 1)
        img = images[i].numpy().transpose((1, 2, 0))
        mean = np.array([0.485, 0.456, 0.406])
        std = np.array([0.229, 0.224, 0.225])
        img = std * img + mean
        img = np.clip(img, 0, 1)
        plt.imshow(img)
        plt.title(f"Actual: {class_names[labels[i]]}\nPredicted: {class_names[predicted[i]]}\nCell Count: {cell_count}") # Show actual and predicted cancer class
        plt.axis("off")
    plot_confusion_matrix(y_true, y_pred, class_names)
    plt.show()

class LungPathologyModel(nn.Module):
    def __init__(self):
        super(LungPathologyModel, self).__init__()
        self.conv1 = nn.Conv2d(3, 8, kernel_size=3, stride=1, padding=1)  # convolutional layers 
        self.bn1 = nn.BatchNorm2d(8)
        self.conv2 = nn.Conv2d(8, 16, kernel_size=3, stride=1, padding=1) # outputted number of channels are 16, so fc1's input will be 16
        self.bn2 = nn.BatchNorm2d(16)
        self.conv3 = nn.Conv2d(16, 64, kernel_size=3, stride=1, padding=1)
        self.bn3 = nn.BatchNorm2d(64)
        self.pool = nn.MaxPool2d(kernel_size=2, stride=2, padding=0)
        self.dropout = nn.Dropout(0.5)
        self.fc1 = nn.Linear(64 * 18 * 18, 512) # images start being 150 x 150 pixels, after first convolutional layer, size is /2 (75 x 75) and after second convolutional layer, size is /2 (37x37)
        self.fc2 = nn.Linear(512, 128)
        self.fc3 = nn.Linear(128, 3)

    def forward(self, x):
        x = self.pool(F.relu(self.bn1(self.conv1(x))))
        x = self.pool(F.relu(self.bn2(self.conv2(x))))
        x = self.pool(F.relu(self.bn3(self.conv3(x))))
        x = x.view(-1, 64 * 18 * 18) # images start being 150 x 150 pixels, after first convolutional layer, size is /2 (75 x 75) and after second convolutional layer, size is /2 (37x37)
        #self.fc2 = nn.Linear(120, 3)
        x = self.dropout(F.relu(self.fc1(x)))
        x = self.dropout(F.relu(self.fc2(x)))
        x = self.fc3(x)
        return x

# try Cross entropy loss for loss function, since we are classifying cancer
loss_fn = torch.nn.CrossEntropyLoss()
learning_rate = 0.001

def train_model(model, train_loader, optimizer, scheduler, num_epochs=3):
    model.train() # set model to training mode

    # loop over the dataset for each epoch
    for epoch in range(num_epochs):
        for i, (images, labels, _) in enumerate(train_loader):
            images, labels = images.to(device), labels.to(device) 
            # clear the gradients and set them to 0 to prevent previous gradients from adding up
            optimizer.zero_grad()
            # pass the images through the model - Forward pass
            outputs = model(images)
            # calculate loss based on predictions of model and actual output
            loss = loss_fn(outputs, labels)
            # find gradient of the loss - Backward pass
            loss.backward()
            # optimiziation step - try Adam optimization in main function
            optimizer.step()

            scheduler.step()  # Adjust the learning rate

def count_cells_in_image(image_path):
    # read the image
    image = cv2.imread(image_path)
    # convert the image to grayscale for processing
    gray = cv2.cvtColor(image, cv2.COLOR_BGR2GRAY)
    # reduce noise by applying the gaussian blur function
    blurred = cv2.GaussianBlur(gray, (5, 5), 0)
    # Use Otsu's thresholding to try and identify cells
    _, thresh = cv2.threshold(blurred, 0, 255, cv2.THRESH_BINARY_INV + cv2.THRESH_OTSU)
    # find contours which could correspond to cell nuclei
    contours, _ = cv2.findContours(thresh, cv2.RETR_LIST, cv2.CHAIN_APPROX_SIMPLE)
    # filter out small contours that are not cells
    cells = [c for c in contours if cv2.contourArea(c) > 50]  # 50 is an arbitrary value for minimum cell area

    # show the cell count on the image
    output_img = image.copy()
    for c in cells:
        (x, y), radius = cv2.minEnclosingCircle(c)
        center = (int(x), int(y))
        radius = int(radius)
        cv2.circle(output_img, center, radius, (0, 255, 0), 2)
    cv2.imwrite("/mnt/data/output.png", output_img)

    return len(cells)

def evaluate_model(model, loader, device):
    model.eval()
    all_preds = []
    all_labels = []
    
    with torch.no_grad():
        for images, labels, _ in loader:
            # transfer images and labels to the current computing device (CPU or GPU)
            images = images.to(device)
            labels = labels.to(device)
            outputs = model(images)
            # get the predictions from the maximum value of the output logits
            _, predicted = torch.max(outputs, 1)
            # collect the predictions and true labels
            all_preds.extend(predicted.view(-1).cpu().numpy())
            all_labels.extend(labels.view(-1).cpu().numpy())
    
    print(classification_report(all_labels, all_preds, target_names=class_names, zero_division=0))
    print(f"Overall Accuracy: {accuracy_score(all_labels, all_preds):.2f}")
    return all_labels, all_preds # Return the lists of labels and predictions for further analysis if needed
       
if __name__ == '__main__':
    device = torch.device("cuda:0" if torch.cuda.is_available() else "cpu")
    train_loader, test_loader, class_names = load_data(subset_size=100)  # reduce dataset size to a subet of 100 images instead to make training quicker
    model = LungPathologyModel().to(device)
    optimizer = torch.optim.Adam(model.parameters(), lr=learning_rate)
    scheduler = StepLR(optimizer, step_size=7, gamma=0.1)  # Decays LR by a factor of 0.1 every 7 epochs
    train_model(model, train_loader, optimizer, scheduler)
    evaluate_model(model, test_loader, device)
    show_loaded_images_and_predictions(model, test_loader, class_names, device)<|MERGE_RESOLUTION|>--- conflicted
+++ resolved
@@ -11,12 +11,8 @@
 import numpy as np
 import cv2
 import math
-<<<<<<< HEAD
-from sklearn.metrics import confusion_matrix
 import seaborn as sns
-=======
-from sklearn.metrics import classification_report, accuracy_score
->>>>>>> 40922661
+from sklearn.metrics import classification_report, accuracy_score, confusion_matrix
 
 class CustomImageFolder(ImageFolder):
     def __getitem__(self, index):
